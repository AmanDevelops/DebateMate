"use client";

import { useEffect, useRef, useState } from "react";
import {
	motion,
	useAnimation,
	useInView,
	useScroll,
	useTransform,
} from "framer-motion";
import { ArrowRight, ArrowDown } from "lucide-react";
import { Canvas } from "@react-three/fiber";
import { OrbitControls } from "@react-three/drei";
import { Button } from "@/components/ui/button";
import { useMobile } from "@/hooks/use-mobile";
import { useRouter } from "next/navigation";
<<<<<<< HEAD
import Link from "next/link";
import { useEffect, useRef, useState } from "react";
=======
import Footer from "@/components/footer";
import LogoMarquee from "@/components/logo-marquee";
>>>>>>> 511ff627
import FeaturesPage from "./features/page";
import TestimonialsPage from "./testimonials/page";
import PricingPage from "./pricing/page";
import Navbar from "@/components/navbar";

function AvatarModel() {
	return (
		<mesh position={[0, 0, 0]} rotation={[0, Math.PI / 4, 0]}>
			<sphereGeometry args={[1, 32, 32]} />
			<meshStandardMaterial
				color="#4F46E5"
				metalness={0.5}
				roughness={0.2}
			/>
		</mesh>
	);
}

export default function Home() {
<<<<<<< HEAD
  const isMobile = useMobile();
  const [isLoaded, setIsLoaded] = useState(false);
  const { scrollYProgress } = useScroll();

  const router = useRouter();

  const MotionButton = motion(Button);

  const heroRef = useRef(null);
  const statsRef = useRef(null);
  const testimonialRef = useRef(null);
  const pricingRef = useRef(null);

  const heroInView = useInView(heroRef, { once: true });
  const statsInView = useInView(statsRef, { once: true, amount: 0.3 });
  const testimonialInView = useInView(testimonialRef, {
    once: true,
    amount: 0.3,
  });
  const pricingInView = useInView(pricingRef, { once: true, amount: 0.3 });

  const heroControls = useAnimation();
  const statsControls = useAnimation();
  const testimonialControls = useAnimation();
  const pricingControls = useAnimation();

  // Parallax effects
  const heroY = useTransform(scrollYProgress, [0, 0.2], [0, -50]);
  const heroOpacity = useTransform(scrollYProgress, [0, 0.2], [1, 0.8]);

  useEffect(() => {
    setIsLoaded(true);

    if (heroInView) heroControls.start("visible");
    if (statsInView) statsControls.start("visible");
    if (testimonialInView) testimonialControls.start("visible");
    if (pricingInView) pricingControls.start("visible");
  }, [
    heroInView,
    statsInView,
    testimonialInView,
    pricingInView,
    heroControls,
    statsControls,
    testimonialControls,
    pricingControls,
  ]);

  const fadeInUp = {
    hidden: { opacity: 0, y: 60 },
    visible: {
      opacity: 1,
      y: 0,
      transition: {
        duration: 0.6,
        ease: [0.22, 1, 0.36, 1],
      },
    },
  };

  const staggerContainer = {
    hidden: { opacity: 0 },
    visible: {
      opacity: 1,
      transition: {
        staggerChildren: 0.1,
      },
    },
  };

  return (
    <>
      <Navbar />

      <main className="overflow-hidden">
        {/* Hero Section with Gradient Background */}
        <section
          ref={heroRef}
          className="relative min-h-screen flex items-center pt-20 pb-16 overflow-hidden"
        >
          {/* Background gradient */}
          <div className="absolute inset-0 bg-gradient-to-b from-gray-50 to-indigo-50 z-0" />

          {/* Animated background shapes */}
          <div className="absolute inset-0 overflow-hidden z-0">
            <div className="absolute -top-40 -right-40 w-96 h-96 rounded-full bg-indigo-100 opacity-60" />
            <div className="absolute top-1/3 -left-20 w-72 h-72 rounded-full bg-teal-100 opacity-60" />
            <div className="absolute -bottom-40 right-1/4 w-80 h-80 rounded-full bg-indigo-200 opacity-40" />
          </div>

          <div className="container mx-auto px-4 z-10">
            <motion.div
              className="grid grid-cols-1 lg:grid-cols-2 gap-12 items-center"
              initial="hidden"
              animate={heroControls}
              variants={staggerContainer}
              style={{ y: heroY, opacity: heroOpacity }}
            >
              <motion.div className="space-y-8" variants={fadeInUp}>
                <motion.div
                  className="inline-block px-4 py-2 bg-indigo-100 rounded-full text-indigo-700 font-medium text-sm"
                  initial={{ opacity: 0, x: -20 }}
                  animate={{ opacity: 1, x: 0 }}
                  transition={{ delay: 0.2, duration: 0.5 }}
                >
                  🚀 The Future of Debate Training
                </motion.div>

                <motion.h1
                  className="text-5xl md:text-6xl lg:text-7xl font-bold leading-tight text-gray-900"
                  variants={fadeInUp}
                >
                  <span className="block">DebateMate:</span>
                  <span className="bg-clip-text text-transparent bg-gradient-to-r from-indigo-600 to-teal-500">
                    Elevate Your Argument Game
                  </span>
                </motion.h1>

                <motion.p
                  className="text-xl md:text-2xl text-gray-700 max-w-xl"
                  variants={fadeInUp}
                >
                  1-on-1 AI-driven debates with real-time feedback. Master the
                  art of persuasion and critical thinking.
                </motion.p>

                <motion.div
                  className="flex flex-col sm:flex-row gap-4"
                  variants={fadeInUp}
                >
                  <Link href="/demo">
                    <MotionButton
                      size="lg"
                      className="bg-indigo-600 hover:bg-indigo-700 text-white rounded-xl px-8 py-6 text-lg shadow-lg hover:shadow-indigo-200 transition-all"
                      whileHover={{ scale: 1.05 }}
                      whileTap={{ scale: 0.98 }}
                    >
                      Start Your First Debate
                      <ArrowRight className="ml-2 h-5 w-5" />
                    </MotionButton>
                  </Link>
                  <Link href="/demo">
                    <MotionButton
                      variant="outline"
                      size="lg"
                      className="border-2 border-indigo-600 text-indigo-600 hover:bg-indigo-50 rounded-xl px-8 py-6 text-lg"
                      whileHover={{ scale: 1.05 }}
                      whileTap={{ scale: 0.98 }}
                    >
                      See Demo
                    </MotionButton>
                  </Link>
                </motion.div>

                <motion.div
                  className="flex items-center gap-4 text-gray-600"
                  variants={fadeInUp}
                >
                  <div className="flex -space-x-2">
                    {[1, 2, 3, 4].map((i) => (
                      <div
                        key={i}
                        className="w-8 h-8 rounded-full bg-gradient-to-r from-indigo-400 to-indigo-600 border-2 border-white"
                      />
                    ))}
                  </div>
                  <span>
                    Join <b>2,000+</b> debaters worldwide
                  </span>
                </motion.div>
              </motion.div>

              <motion.div
                className="relative h-[500px] lg:h-[600px]"
                initial={{ opacity: 0, x: 100 }}
                animate={{ opacity: 1, x: 0 }}
                transition={{ duration: 0.8, delay: 0.4 }}
              >
                <div className="absolute inset-0 bg-gradient-to-r from-indigo-500 to-teal-400 rounded-3xl transform rotate-3 opacity-20" />
                <div className="absolute inset-0 bg-white rounded-3xl shadow-xl overflow-hidden">
                  <div className="absolute top-0 left-0 right-0 h-12 bg-gray-50 flex items-center px-4">
                    <div className="flex space-x-2">
                      <div className="w-3 h-3 rounded-full bg-red-400" />
                      <div className="w-3 h-3 rounded-full bg-yellow-400" />
                      <div className="w-3 h-3 rounded-full bg-green-400" />
                    </div>
                  </div>

                  <div className="pt-12 h-full">
                    <Canvas>
                      <ambientLight intensity={0.8} />
                      <spotLight
                        position={[10, 10, 10]}
                        angle={0.15}
                        penumbra={1}
                        intensity={1}
                      />
                      <pointLight position={[-10, -10, -10]} />
                      <AvatarModel />
                      <OrbitControls
                        enableZoom={false}
                        autoRotate
                        autoRotateSpeed={1}
                      />
                    </Canvas>
                  </div>
                </div>
              </motion.div>
            </motion.div>
          </div>

          {/* Scroll indicator */}
          <motion.div
            className="absolute bottom-10 left-1/2 transform -translate-x-1/2"
            initial={{ opacity: 0, y: -20 }}
            animate={{ opacity: 1, y: 0 }}
            transition={{
              delay: 1,
              duration: 1,
              repeat: Number.POSITIVE_INFINITY,
              repeatType: "reverse",
            }}
          >
            <div className="w-8 h-12 rounded-full border-2 border-gray-400 flex justify-center">
              <motion.div
                className="w-1 h-3 bg-gray-400 rounded-full mt-2"
                animate={{ y: [0, 6, 0] }}
                transition={{ duration: 1.5, repeat: Number.POSITIVE_INFINITY }}
              />
            </div>
          </motion.div>
        </section>

        {/* Logo Marquee */}
        <LogoMarquee />

        {/* Features Section */}
        <FeaturesPage />

        {/* How It Works Section */}
        <section className="py-24 bg-gray-50">
          <div className="container mx-auto px-4">
            <motion.div
              className="text-center max-w-3xl mx-auto mb-16"
              initial={{ opacity: 0, y: 40 }}
              whileInView={{ opacity: 1, y: 0 }}
              transition={{ duration: 0.6 }}
              viewport={{ once: true, amount: 0.3 }}
            >
              <div className="inline-block px-4 py-2 bg-indigo-100 rounded-full text-indigo-700 font-medium text-sm mb-4">
                Simple Process
              </div>
              <h2 className="text-4xl md:text-5xl font-bold mb-6 text-gray-900">
                How DebateMate Works
              </h2>
              <p className="text-xl text-gray-600">
                Our platform makes it easy to practice, learn, and improve your
                debate skills
              </p>
            </motion.div>

            <div className="grid grid-cols-1 md:grid-cols-3 gap-8 max-w-5xl mx-auto">
              {[
                {
                  step: "01",
                  title: "Choose a Topic",
                  description:
                    "Select from our library of debate topics or create your own custom topic.",
                },
                {
                  step: "02",
                  title: "Debate the AI",
                  description:
                    "Engage in a real-time debate with our advanced AI opponent that adapts to your style.",
                },
                {
                  step: "03",
                  title: "Get Feedback",
                  description:
                    "Receive detailed analysis and personalized tips to improve your performance.",
                },
              ].map((item, index) => (
                <motion.div
                  key={index}
                  className="relative bg-white rounded-2xl p-8 shadow-lg"
                  initial={{ opacity: 0, y: 40 }}
                  whileInView={{ opacity: 1, y: 0 }}
                  transition={{ duration: 0.6, delay: index * 0.1 }}
                  viewport={{ once: true, amount: 0.3 }}
                >
                  <div className="absolute -top-6 left-8 w-12 h-12 bg-indigo-600 rounded-full flex items-center justify-center text-white font-bold">
                    {item.step}
                  </div>
                  <h3 className="text-2xl font-bold mt-6 mb-4 text-gray-900">
                    {item.title}
                  </h3>
                  <p className="text-gray-600">{item.description}</p>
                </motion.div>
              ))}
            </div>
          </div>
        </section>

        {/* Stats Section */}
        <section ref={statsRef} className="py-24 bg-indigo-900 text-white">
          <div className="container mx-auto px-4">
            <motion.div
              className="grid grid-cols-1 md:grid-cols-2 lg:grid-cols-4 gap-8 text-center"
              initial="hidden"
              animate={statsControls}
              variants={staggerContainer}
            >
              {[
                { number: "10,000+", label: "Active Users" },
                { number: "500,000+", label: "Debates Completed" },
                { number: "92%", label: "Improvement Rate" },
                { number: "4.9/5", label: "User Rating" },
              ].map((stat, index) => (
                <motion.div key={index} className="p-8" variants={fadeInUp}>
                  <div className="text-4xl md:text-5xl font-bold mb-2">
                    {stat.number}
                  </div>
                  <div className="text-indigo-200">{stat.label}</div>
                </motion.div>
              ))}
            </motion.div>
          </div>
        </section>

        {/* Testimonials Section */}
        <TestimonialsPage />

        {/* Pricing Section */}
        <PricingPage />

        {/* CTA Section */}
        <section className="py-24 bg-gradient-to-r from-indigo-600 to-indigo-800 text-white">
          <div className="container mx-auto px-4">
            <motion.div
              className="text-center max-w-3xl mx-auto"
              initial={{ opacity: 0, y: 40 }}
              whileInView={{ opacity: 1, y: 0 }}
              transition={{ duration: 0.6 }}
              viewport={{ once: true, amount: 0.3 }}
            >
              <h2 className="text-4xl md:text-5xl font-bold mb-6">
                Ready to elevate your debate skills?
              </h2>
              <p className="text-xl text-indigo-100 mb-8">
                Join thousands of users who have transformed their argumentation
                abilities with DebateMate.
              </p>

              <MotionButton
                size="lg"
                className="bg-white text-indigo-600 hover:bg-indigo-50 rounded-xl px-8 py-6 text-lg shadow-lg"
                whileHover={{ scale: 1.05 }}
                whileTap={{ scale: 0.98 }}
              >
                Start Your Free Trial
                <ArrowRight className="ml-2 h-5 w-5" />
              </MotionButton>
            </motion.div>
          </div>
        </section>
      </main>
    </>
  );
=======
	const isMobile = useMobile();
	const [isLoaded, setIsLoaded] = useState(false);
	const { scrollYProgress } = useScroll();

	const router = useRouter();

	const MotionButton = motion(Button);

	const heroRef = useRef(null);
	const statsRef = useRef(null);
	const testimonialRef = useRef(null);
	const pricingRef = useRef(null);

	const heroInView = useInView(heroRef, { once: true });
	const statsInView = useInView(statsRef, { once: true, amount: 0.3 });
	const testimonialInView = useInView(testimonialRef, {
		once: true,
		amount: 0.3,
	});
	const pricingInView = useInView(pricingRef, { once: true, amount: 0.3 });

	const heroControls = useAnimation();
	const statsControls = useAnimation();
	const testimonialControls = useAnimation();
	const pricingControls = useAnimation();

	// Parallax effects
	const heroY = useTransform(scrollYProgress, [0, 0.2], [0, -50]);
	const heroOpacity = useTransform(scrollYProgress, [0, 0.2], [1, 0.8]);

	useEffect(() => {
		setIsLoaded(true);

		if (heroInView) heroControls.start("visible");
		if (statsInView) statsControls.start("visible");
		if (testimonialInView) testimonialControls.start("visible");
		if (pricingInView) pricingControls.start("visible");
	}, [
		heroInView,
		statsInView,
		testimonialInView,
		pricingInView,
		heroControls,
		statsControls,
		testimonialControls,
		pricingControls,
	]);

	const fadeInUp = {
		hidden: { opacity: 0, y: 60 },
		visible: {
			opacity: 1,
			y: 0,
			transition: {
				duration: 0.6,
				ease: [0.22, 1, 0.36, 1],
			},
		},
	};

	const staggerContainer = {
		hidden: { opacity: 0 },
		visible: {
			opacity: 1,
			transition: {
				staggerChildren: 0.1,
			},
		},
	};

	return (
		<>
			<Navbar />

			<main className="overflow-hidden">
				{/* Hero Section with Gradient Background */}
				<section
					ref={heroRef}
					className="relative min-h-screen flex items-center pt-20 pb-16 overflow-hidden"
				>
					{/* Background gradient */}
					<div className="absolute inset-0 bg-gradient-to-b from-gray-50 to-indigo-50 dark:from-background/75 dark:to-background z-0" />

					{/* Animated background shapes */}
					<div className="absolute inset-0 overflow-hidden z-0">
						<div className="absolute -top-40 -right-40 w-96 h-96 rounded-full bg-indigo-100 dark:bg-indigo-500/30 opacity-60" />
						<div className="absolute top-1/3 -left-20 w-72 h-72 rounded-full bg-teal-100 dark:bg-teal-500/30 opacity-60" />
						<div className="absolute -bottom-40 right-1/4 w-80 h-80 rounded-full bg-indigo-200 dark:bg-indigo-600/30 opacity-40" />
					</div>

					<div className="container mx-auto px-4 z-10">
						<motion.div
							className="grid grid-cols-1 lg:grid-cols-2 gap-12 items-center"
							initial="hidden"
							animate={heroControls}
							variants={staggerContainer}
							style={{ y: heroY, opacity: heroOpacity }}
						>
							<motion.div
								className="space-y-8"
								variants={fadeInUp}
							>
								<motion.div
									className="inline-block px-4 py-2 bg-indigo-100 dark:bg-indigo-500/20 rounded-full text-indigo-700 dark:text-indigo-300 font-medium text-sm"
									initial={{ opacity: 0, x: -20 }}
									animate={{ opacity: 1, x: 0 }}
									transition={{ delay: 0.2, duration: 0.5 }}
								>
									🚀 The Future of Debate Training
								</motion.div>

								<motion.h1
									className="text-5xl md:text-6xl lg:text-7xl font-bold leading-tight text-foreground"
									variants={fadeInUp}
								>
									<span className="block">DebateMate:</span>
									<span className="bg-clip-text text-transparent bg-gradient-to-r from-indigo-600 to-teal-500">
										Elevate Your Argument Game
									</span>
								</motion.h1>

								<motion.p
									className="text-xl md:text-2xl text-muted-foreground max-w-xl"
									variants={fadeInUp}
								>
									1-on-1 AI-driven debates with real-time
									feedback. Master the art of persuasion and
									critical thinking.
								</motion.p>

								<motion.div
									className="flex flex-col sm:flex-row gap-4"
									variants={fadeInUp}
								>
									<MotionButton
										size="lg"
										className="bg-primary hover:bg-primary/90 text-primary-foreground rounded-xl px-8 py-6 text-lg shadow-lg hover:shadow-primary/20 transition-all"
										whileHover={{ scale: 1.05 }}
										whileTap={{ scale: 0.98 }}
									>
										Start Your First Debate
										<ArrowRight className="ml-2 h-5 w-5" />
									</MotionButton>

									<MotionButton
										variant="outline"
										size="lg"
										className="border-2 border-primary text-primary hover:bg-primary/10 rounded-xl px-8 py-6 text-lg"
										whileHover={{ scale: 1.05 }}
										whileTap={{ scale: 0.98 }}
									>
										See Demo
									</MotionButton>
								</motion.div>

								<motion.div
									className="flex items-center gap-4 text-gray-600"
									variants={fadeInUp}
								>
									<div className="flex -space-x-2">
										{[1, 2, 3, 4].map((i) => (
											<div
												key={i}
												className="w-8 h-8 rounded-full bg-gradient-to-r from-indigo-400 to-indigo-600 border-2 border-white"
											/>
										))}
									</div>
									<span>
										Join <b>2,000+</b> debaters worldwide
									</span>
								</motion.div>
							</motion.div>{" "}
							<motion.div
								className="relative h-[500px] lg:h-[600px]"
								initial={{ opacity: 0, x: 100 }}
								animate={{ opacity: 1, x: 0 }}
								transition={{ duration: 0.8, delay: 0.4 }}
							>
								<div className="absolute inset-0 bg-gradient-to-r from-indigo-500 to-teal-400 dark:from-indigo-600 dark:to-teal-500 rounded-3xl transform rotate-3 opacity-20" />
								<div className="absolute inset-0 bg-card rounded-3xl shadow-xl overflow-hidden">
									<div className="absolute top-0 left-0 right-0 h-12 bg-muted flex items-center px-4">
										<div className="flex space-x-2">
											<div className="w-3 h-3 rounded-full bg-red-400" />
											<div className="w-3 h-3 rounded-full bg-yellow-400" />
											<div className="w-3 h-3 rounded-full bg-green-400" />
										</div>
									</div>

									<div className="pt-12 h-full">
										<Canvas>
											<ambientLight intensity={0.8} />
											<spotLight
												position={[10, 10, 10]}
												angle={0.15}
												penumbra={1}
												intensity={1}
											/>
											<pointLight
												position={[-10, -10, -10]}
											/>
											<AvatarModel />
											<OrbitControls
												enableZoom={false}
												autoRotate
												autoRotateSpeed={1}
											/>
										</Canvas>
									</div>
								</div>
							</motion.div>
						</motion.div>
					</div>

					{/* Scroll indicator */}
					<motion.div
						className="absolute bottom-10 left-1/2 transform -translate-x-1/2"
						initial={{ opacity: 0, y: -20 }}
						animate={{ opacity: 1, y: 0 }}
						transition={{
							delay: 1,
							duration: 1,
							repeat: Number.POSITIVE_INFINITY,
							repeatType: "reverse",
						}}
					>
						<div className="w-8 h-12 rounded-full border-2 border-gray-400 flex justify-center">
							<motion.div
								className="h-3 text-gray-400 mt-2"
								animate={{ y: [0, 6, 0] }}
								transition={{
									duration: 1.5,
									repeat: Number.POSITIVE_INFINITY,
								}}
							>
								<ArrowDown />
							</motion.div>
						</div>
					</motion.div>
				</section>

				{/* Logo Marquee */}
				<LogoMarquee />

				{/* Features Section */}
				<FeaturesPage />

				{/* How It Works Section */}
				<section className="py-24">
					<div className="container mx-auto px-4">
						<motion.div
							className="text-center max-w-3xl mx-auto mb-16"
							initial={{ opacity: 0, y: 40 }}
							whileInView={{ opacity: 1, y: 0 }}
							transition={{ duration: 0.6 }}
							viewport={{ once: true, amount: 0.3 }}
						>
							<div className="inline-block px-4 py-2 bg-indigo-100 dark:bg-indigo-500/20 rounded-full text-indigo-700 dark:text-indigo-300 font-medium text-sm mb-4">
								Simple Process
							</div>
							<h2 className="text-4xl md:text-5xl font-bold mb-6 text-foreground">
								How DebateMate Works
							</h2>
							<p className="text-xl text-muted-foreground">
								Our platform makes it easy to practice, learn,
								and improve your debate skills
							</p>
						</motion.div>

						<div className="grid grid-cols-1 md:grid-cols-3 gap-8 max-w-5xl mx-auto">
							{[
								{
									step: "01",
									title: "Choose a Topic",
									description:
										"Select from our library of debate topics or create your own custom topic.",
								},
								{
									step: "02",
									title: "Debate the AI",
									description:
										"Engage in a real-time debate with our advanced AI opponent that adapts to your style.",
								},
								{
									step: "03",
									title: "Get Feedback",
									description:
										"Receive detailed analysis and personalized tips to improve your performance.",
								},
							].map((item, index) => (
								<motion.div
									key={index}
									className="relative bg-card rounded-2xl p-8 shadow-lg"
									initial={{ opacity: 0, y: 40 }}
									whileInView={{ opacity: 1, y: 0 }}
									transition={{
										duration: 0.6,
										delay: index * 0.1,
									}}
									viewport={{ once: true, amount: 0.3 }}
								>
									<div className="absolute -top-6 left-8 w-12 h-12 bg-primary rounded-full flex items-center justify-center text-primary-foreground font-bold">
										{item.step}
									</div>
									<h3 className="text-2xl font-bold mt-6 mb-4 text-foreground">
										{item.title}
									</h3>
									<p className="text-muted-foreground">
										{item.description}
									</p>
								</motion.div>
							))}
						</div>
					</div>
				</section>

				{/* Stats Section */}
				<section
					ref={statsRef}
					className="py-24 bg-indigo-900 dark:bg-indigo-700 text-primary-foreground dark:text-primary"
				>
					<div className="container mx-auto px-4">
						<motion.div
							className="grid grid-cols-1 md:grid-cols-2 lg:grid-cols-4 gap-8 text-center"
							initial="hidden"
							animate={statsControls}
							variants={staggerContainer}
						>
							{[
								{ number: "10,000+", label: "Active Users" },
								{
									number: "500,000+",
									label: "Debates Completed",
								},
								{ number: "92%", label: "Improvement Rate" },
								{ number: "4.9/5", label: "User Rating" },
							].map((stat, index) => (
								<motion.div
									key={index}
									className="p-8"
									variants={fadeInUp}
								>
									<div className="text-4xl md:text-5xl font-bold mb-2">
										{stat.number}
									</div>
									<div className="text-primary-foreground/80 dark:text-primary/75">
										{stat.label}
									</div>
								</motion.div>
							))}
						</motion.div>
					</div>
				</section>

				{/* Testimonials Section */}
				<TestimonialsPage />

				{/* Pricing Section */}
				<PricingPage />

				{/* CTA Section */}
				<section className="py-24 bg-gradient-to-r from-indigo-600 to-indigo-800 text-white">
					<div className="container mx-auto px-4">
						<motion.div
							className="text-center max-w-3xl mx-auto"
							initial={{ opacity: 0, y: 40 }}
							whileInView={{ opacity: 1, y: 0 }}
							transition={{ duration: 0.6 }}
							viewport={{ once: true, amount: 0.3 }}
						>
							<h2 className="text-4xl md:text-5xl font-bold mb-6">
								Ready to elevate your debate skills?
							</h2>
							<p className="text-xl text-indigo-100 mb-8">
								Join thousands of users who have transformed
								their argumentation abilities with DebateMate.
							</p>

							<MotionButton
								size="lg"
								className="dark:bg-gray-900 bg-gray-200 text-primary hover:bg-background/90 rounded-xl px-8 py-6 text-lg shadow-lg"
								whileHover={{ scale: 1.05 }}
								whileTap={{ scale: 0.98 }}
							>
								Start Your Free Trial
								<ArrowRight className="ml-2 h-5 w-5" />
							</MotionButton>
						</motion.div>
					</div>
				</section>
			</main>
		</>
	);
>>>>>>> 511ff627
}<|MERGE_RESOLUTION|>--- conflicted
+++ resolved
@@ -14,13 +14,8 @@
 import { Button } from "@/components/ui/button";
 import { useMobile } from "@/hooks/use-mobile";
 import { useRouter } from "next/navigation";
-<<<<<<< HEAD
-import Link from "next/link";
-import { useEffect, useRef, useState } from "react";
-=======
 import Footer from "@/components/footer";
 import LogoMarquee from "@/components/logo-marquee";
->>>>>>> 511ff627
 import FeaturesPage from "./features/page";
 import TestimonialsPage from "./testimonials/page";
 import PricingPage from "./pricing/page";
@@ -40,376 +35,6 @@
 }
 
 export default function Home() {
-<<<<<<< HEAD
-  const isMobile = useMobile();
-  const [isLoaded, setIsLoaded] = useState(false);
-  const { scrollYProgress } = useScroll();
-
-  const router = useRouter();
-
-  const MotionButton = motion(Button);
-
-  const heroRef = useRef(null);
-  const statsRef = useRef(null);
-  const testimonialRef = useRef(null);
-  const pricingRef = useRef(null);
-
-  const heroInView = useInView(heroRef, { once: true });
-  const statsInView = useInView(statsRef, { once: true, amount: 0.3 });
-  const testimonialInView = useInView(testimonialRef, {
-    once: true,
-    amount: 0.3,
-  });
-  const pricingInView = useInView(pricingRef, { once: true, amount: 0.3 });
-
-  const heroControls = useAnimation();
-  const statsControls = useAnimation();
-  const testimonialControls = useAnimation();
-  const pricingControls = useAnimation();
-
-  // Parallax effects
-  const heroY = useTransform(scrollYProgress, [0, 0.2], [0, -50]);
-  const heroOpacity = useTransform(scrollYProgress, [0, 0.2], [1, 0.8]);
-
-  useEffect(() => {
-    setIsLoaded(true);
-
-    if (heroInView) heroControls.start("visible");
-    if (statsInView) statsControls.start("visible");
-    if (testimonialInView) testimonialControls.start("visible");
-    if (pricingInView) pricingControls.start("visible");
-  }, [
-    heroInView,
-    statsInView,
-    testimonialInView,
-    pricingInView,
-    heroControls,
-    statsControls,
-    testimonialControls,
-    pricingControls,
-  ]);
-
-  const fadeInUp = {
-    hidden: { opacity: 0, y: 60 },
-    visible: {
-      opacity: 1,
-      y: 0,
-      transition: {
-        duration: 0.6,
-        ease: [0.22, 1, 0.36, 1],
-      },
-    },
-  };
-
-  const staggerContainer = {
-    hidden: { opacity: 0 },
-    visible: {
-      opacity: 1,
-      transition: {
-        staggerChildren: 0.1,
-      },
-    },
-  };
-
-  return (
-    <>
-      <Navbar />
-
-      <main className="overflow-hidden">
-        {/* Hero Section with Gradient Background */}
-        <section
-          ref={heroRef}
-          className="relative min-h-screen flex items-center pt-20 pb-16 overflow-hidden"
-        >
-          {/* Background gradient */}
-          <div className="absolute inset-0 bg-gradient-to-b from-gray-50 to-indigo-50 z-0" />
-
-          {/* Animated background shapes */}
-          <div className="absolute inset-0 overflow-hidden z-0">
-            <div className="absolute -top-40 -right-40 w-96 h-96 rounded-full bg-indigo-100 opacity-60" />
-            <div className="absolute top-1/3 -left-20 w-72 h-72 rounded-full bg-teal-100 opacity-60" />
-            <div className="absolute -bottom-40 right-1/4 w-80 h-80 rounded-full bg-indigo-200 opacity-40" />
-          </div>
-
-          <div className="container mx-auto px-4 z-10">
-            <motion.div
-              className="grid grid-cols-1 lg:grid-cols-2 gap-12 items-center"
-              initial="hidden"
-              animate={heroControls}
-              variants={staggerContainer}
-              style={{ y: heroY, opacity: heroOpacity }}
-            >
-              <motion.div className="space-y-8" variants={fadeInUp}>
-                <motion.div
-                  className="inline-block px-4 py-2 bg-indigo-100 rounded-full text-indigo-700 font-medium text-sm"
-                  initial={{ opacity: 0, x: -20 }}
-                  animate={{ opacity: 1, x: 0 }}
-                  transition={{ delay: 0.2, duration: 0.5 }}
-                >
-                  🚀 The Future of Debate Training
-                </motion.div>
-
-                <motion.h1
-                  className="text-5xl md:text-6xl lg:text-7xl font-bold leading-tight text-gray-900"
-                  variants={fadeInUp}
-                >
-                  <span className="block">DebateMate:</span>
-                  <span className="bg-clip-text text-transparent bg-gradient-to-r from-indigo-600 to-teal-500">
-                    Elevate Your Argument Game
-                  </span>
-                </motion.h1>
-
-                <motion.p
-                  className="text-xl md:text-2xl text-gray-700 max-w-xl"
-                  variants={fadeInUp}
-                >
-                  1-on-1 AI-driven debates with real-time feedback. Master the
-                  art of persuasion and critical thinking.
-                </motion.p>
-
-                <motion.div
-                  className="flex flex-col sm:flex-row gap-4"
-                  variants={fadeInUp}
-                >
-                  <Link href="/demo">
-                    <MotionButton
-                      size="lg"
-                      className="bg-indigo-600 hover:bg-indigo-700 text-white rounded-xl px-8 py-6 text-lg shadow-lg hover:shadow-indigo-200 transition-all"
-                      whileHover={{ scale: 1.05 }}
-                      whileTap={{ scale: 0.98 }}
-                    >
-                      Start Your First Debate
-                      <ArrowRight className="ml-2 h-5 w-5" />
-                    </MotionButton>
-                  </Link>
-                  <Link href="/demo">
-                    <MotionButton
-                      variant="outline"
-                      size="lg"
-                      className="border-2 border-indigo-600 text-indigo-600 hover:bg-indigo-50 rounded-xl px-8 py-6 text-lg"
-                      whileHover={{ scale: 1.05 }}
-                      whileTap={{ scale: 0.98 }}
-                    >
-                      See Demo
-                    </MotionButton>
-                  </Link>
-                </motion.div>
-
-                <motion.div
-                  className="flex items-center gap-4 text-gray-600"
-                  variants={fadeInUp}
-                >
-                  <div className="flex -space-x-2">
-                    {[1, 2, 3, 4].map((i) => (
-                      <div
-                        key={i}
-                        className="w-8 h-8 rounded-full bg-gradient-to-r from-indigo-400 to-indigo-600 border-2 border-white"
-                      />
-                    ))}
-                  </div>
-                  <span>
-                    Join <b>2,000+</b> debaters worldwide
-                  </span>
-                </motion.div>
-              </motion.div>
-
-              <motion.div
-                className="relative h-[500px] lg:h-[600px]"
-                initial={{ opacity: 0, x: 100 }}
-                animate={{ opacity: 1, x: 0 }}
-                transition={{ duration: 0.8, delay: 0.4 }}
-              >
-                <div className="absolute inset-0 bg-gradient-to-r from-indigo-500 to-teal-400 rounded-3xl transform rotate-3 opacity-20" />
-                <div className="absolute inset-0 bg-white rounded-3xl shadow-xl overflow-hidden">
-                  <div className="absolute top-0 left-0 right-0 h-12 bg-gray-50 flex items-center px-4">
-                    <div className="flex space-x-2">
-                      <div className="w-3 h-3 rounded-full bg-red-400" />
-                      <div className="w-3 h-3 rounded-full bg-yellow-400" />
-                      <div className="w-3 h-3 rounded-full bg-green-400" />
-                    </div>
-                  </div>
-
-                  <div className="pt-12 h-full">
-                    <Canvas>
-                      <ambientLight intensity={0.8} />
-                      <spotLight
-                        position={[10, 10, 10]}
-                        angle={0.15}
-                        penumbra={1}
-                        intensity={1}
-                      />
-                      <pointLight position={[-10, -10, -10]} />
-                      <AvatarModel />
-                      <OrbitControls
-                        enableZoom={false}
-                        autoRotate
-                        autoRotateSpeed={1}
-                      />
-                    </Canvas>
-                  </div>
-                </div>
-              </motion.div>
-            </motion.div>
-          </div>
-
-          {/* Scroll indicator */}
-          <motion.div
-            className="absolute bottom-10 left-1/2 transform -translate-x-1/2"
-            initial={{ opacity: 0, y: -20 }}
-            animate={{ opacity: 1, y: 0 }}
-            transition={{
-              delay: 1,
-              duration: 1,
-              repeat: Number.POSITIVE_INFINITY,
-              repeatType: "reverse",
-            }}
-          >
-            <div className="w-8 h-12 rounded-full border-2 border-gray-400 flex justify-center">
-              <motion.div
-                className="w-1 h-3 bg-gray-400 rounded-full mt-2"
-                animate={{ y: [0, 6, 0] }}
-                transition={{ duration: 1.5, repeat: Number.POSITIVE_INFINITY }}
-              />
-            </div>
-          </motion.div>
-        </section>
-
-        {/* Logo Marquee */}
-        <LogoMarquee />
-
-        {/* Features Section */}
-        <FeaturesPage />
-
-        {/* How It Works Section */}
-        <section className="py-24 bg-gray-50">
-          <div className="container mx-auto px-4">
-            <motion.div
-              className="text-center max-w-3xl mx-auto mb-16"
-              initial={{ opacity: 0, y: 40 }}
-              whileInView={{ opacity: 1, y: 0 }}
-              transition={{ duration: 0.6 }}
-              viewport={{ once: true, amount: 0.3 }}
-            >
-              <div className="inline-block px-4 py-2 bg-indigo-100 rounded-full text-indigo-700 font-medium text-sm mb-4">
-                Simple Process
-              </div>
-              <h2 className="text-4xl md:text-5xl font-bold mb-6 text-gray-900">
-                How DebateMate Works
-              </h2>
-              <p className="text-xl text-gray-600">
-                Our platform makes it easy to practice, learn, and improve your
-                debate skills
-              </p>
-            </motion.div>
-
-            <div className="grid grid-cols-1 md:grid-cols-3 gap-8 max-w-5xl mx-auto">
-              {[
-                {
-                  step: "01",
-                  title: "Choose a Topic",
-                  description:
-                    "Select from our library of debate topics or create your own custom topic.",
-                },
-                {
-                  step: "02",
-                  title: "Debate the AI",
-                  description:
-                    "Engage in a real-time debate with our advanced AI opponent that adapts to your style.",
-                },
-                {
-                  step: "03",
-                  title: "Get Feedback",
-                  description:
-                    "Receive detailed analysis and personalized tips to improve your performance.",
-                },
-              ].map((item, index) => (
-                <motion.div
-                  key={index}
-                  className="relative bg-white rounded-2xl p-8 shadow-lg"
-                  initial={{ opacity: 0, y: 40 }}
-                  whileInView={{ opacity: 1, y: 0 }}
-                  transition={{ duration: 0.6, delay: index * 0.1 }}
-                  viewport={{ once: true, amount: 0.3 }}
-                >
-                  <div className="absolute -top-6 left-8 w-12 h-12 bg-indigo-600 rounded-full flex items-center justify-center text-white font-bold">
-                    {item.step}
-                  </div>
-                  <h3 className="text-2xl font-bold mt-6 mb-4 text-gray-900">
-                    {item.title}
-                  </h3>
-                  <p className="text-gray-600">{item.description}</p>
-                </motion.div>
-              ))}
-            </div>
-          </div>
-        </section>
-
-        {/* Stats Section */}
-        <section ref={statsRef} className="py-24 bg-indigo-900 text-white">
-          <div className="container mx-auto px-4">
-            <motion.div
-              className="grid grid-cols-1 md:grid-cols-2 lg:grid-cols-4 gap-8 text-center"
-              initial="hidden"
-              animate={statsControls}
-              variants={staggerContainer}
-            >
-              {[
-                { number: "10,000+", label: "Active Users" },
-                { number: "500,000+", label: "Debates Completed" },
-                { number: "92%", label: "Improvement Rate" },
-                { number: "4.9/5", label: "User Rating" },
-              ].map((stat, index) => (
-                <motion.div key={index} className="p-8" variants={fadeInUp}>
-                  <div className="text-4xl md:text-5xl font-bold mb-2">
-                    {stat.number}
-                  </div>
-                  <div className="text-indigo-200">{stat.label}</div>
-                </motion.div>
-              ))}
-            </motion.div>
-          </div>
-        </section>
-
-        {/* Testimonials Section */}
-        <TestimonialsPage />
-
-        {/* Pricing Section */}
-        <PricingPage />
-
-        {/* CTA Section */}
-        <section className="py-24 bg-gradient-to-r from-indigo-600 to-indigo-800 text-white">
-          <div className="container mx-auto px-4">
-            <motion.div
-              className="text-center max-w-3xl mx-auto"
-              initial={{ opacity: 0, y: 40 }}
-              whileInView={{ opacity: 1, y: 0 }}
-              transition={{ duration: 0.6 }}
-              viewport={{ once: true, amount: 0.3 }}
-            >
-              <h2 className="text-4xl md:text-5xl font-bold mb-6">
-                Ready to elevate your debate skills?
-              </h2>
-              <p className="text-xl text-indigo-100 mb-8">
-                Join thousands of users who have transformed their argumentation
-                abilities with DebateMate.
-              </p>
-
-              <MotionButton
-                size="lg"
-                className="bg-white text-indigo-600 hover:bg-indigo-50 rounded-xl px-8 py-6 text-lg shadow-lg"
-                whileHover={{ scale: 1.05 }}
-                whileTap={{ scale: 0.98 }}
-              >
-                Start Your Free Trial
-                <ArrowRight className="ml-2 h-5 w-5" />
-              </MotionButton>
-            </motion.div>
-          </div>
-        </section>
-      </main>
-    </>
-  );
-=======
 	const isMobile = useMobile();
 	const [isLoaded, setIsLoaded] = useState(false);
 	const { scrollYProgress } = useScroll();
@@ -802,5 +427,4 @@
 			</main>
 		</>
 	);
->>>>>>> 511ff627
 }